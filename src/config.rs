use std::collections::BTreeMap;
use std::fs;

<<<<<<< HEAD
use crate::sensor::RegisterMap;
=======
use crate::device::{DataType, Device, Register};
use humantime;
use modbus::tcp::Config as ModbusTcpConfig;
>>>>>>> 5deb8f4c
use serde::Deserialize;

#[derive(Deserialize)]
pub struct Config {
    pub modbus: Option<ModbusConfig>,
    pub modbus_rtu: Option<ModbusRtuConfig>,
    pub influxdb: Option<InfluxDbConfig>,
    pub influxdb2: Option<InfluxDb2Config>,

    #[serde(flatten)]
    pub devices: DevicesConfig,
}

impl Config {
    pub fn new(filename: &str) -> Self {
        let config_str = fs::read_to_string(filename).unwrap();
        toml::from_str(&config_str).unwrap()
    }
}

#[derive(Deserialize)]
pub struct ModbusConfig {
    pub hostname: String,
    pub port: u16,
    pub timeout: String,
}

<<<<<<< HEAD
#[derive(Deserialize)]
pub struct ModbusRtuConfig {
    pub port: String,
=======
impl ModbusConfig {
    pub fn into_modbus_tcp_config(self) -> (String, ModbusTcpConfig) {
        let timeout = humantime::parse_duration(&self.timeout).unwrap();
        (
            self.hostname,
            ModbusTcpConfig {
                tcp_port: self.port,
                tcp_connect_timeout: None,
                tcp_read_timeout: Some(timeout),
                tcp_write_timeout: Some(timeout),
                modbus_uid: 0,
            },
        )
    }
>>>>>>> 5deb8f4c
}

#[derive(Deserialize)]
pub struct InfluxDbConfig {
    pub hostname: String,
    pub database: String,
    pub username: Option<String>,
    pub password: Option<String>,
}

#[derive(Deserialize)]
pub struct InfluxDb2Config {
    pub hostname: String,
    pub organization: String,
    pub bucket: String,
    pub auth_token: String,
}

#[derive(Deserialize)]
pub struct DevicesConfig {
    #[serde(default)]
    templates: BTreeMap<String, DeviceConfig>,
    devices: Vec<DeviceConfig>,
}

impl DevicesConfig {
    pub fn into_devices(self) -> Vec<Device> {
        let mut devices = Vec::new();
        for config in self.devices {
            devices.push(device_from_config(&self.templates, config));
        }
        devices
    }
}

fn device_from_config(
    templates: &BTreeMap<String, DeviceConfig>,
    mut config: DeviceConfig,
) -> Device {
    // Use template if it exists
    let mut c = config
        .template
        .and_then(|name| templates.get(&name).cloned())
        .unwrap_or_default(); // All fields default to Option::None

    // Merge template and more specific config sections
    let id =
        c.id.xor(config.id)
            .expect("Field `id`: Is it missing or defined both in template and device section?");
    let scan_interval_str = c.scan_interval.xor(config.scan_interval).expect(
        "Field `scan_interval`: Is it missing or defined both in template and device section?",
    );
    c.input_registers.append(&mut config.input_registers);
    c.tags.append(&mut config.tags);

    // Create a device from the merged config sections
    Device::new(
        id,
        humantime::parse_duration(&scan_interval_str)
            .unwrap_or_else(|_| panic!("Invalid `scan_interval` for device with id `{}`", id)),
        c.tags.into_iter().collect(),
        c.input_registers
            .into_iter()
            .map(|r| match r {
                RegisterConfig::Simple(addr) => (
                    addr,
                    Register {
                        name: format!("input_register_{}", addr),
                        data_type: DataType::U16,
                        scaling: 1.0,
                        tags: BTreeMap::new(),
                    },
                ),
                RegisterConfig::Advanced {
                    addr,
                    data_type,
                    scaling,
                    name,
                    tags: register_tags,
                } => (
                    addr,
                    Register {
                        data_type: data_type
                            .map(|t| {
                                t.parse().unwrap_or_else(|_| {
                                    panic!("`{}`: Invalid register type `{}`", &name, &t)
                                })
                            })
                            .unwrap_or(DataType::U16),
                        scaling: scaling.unwrap_or(1.0),
                        name,
                        tags: register_tags.into_iter().collect(),
                    },
                ),
            })
            .collect(),
    )
}

#[derive(Clone, Default, Deserialize)]
struct DeviceConfig {
    template: Option<String>,
    id: Option<u8>,
    scan_interval: Option<String>,

    #[serde(default)]
    tags: BTreeMap<String, String>,

    #[serde(default)]
    input_registers: Vec<RegisterConfig>,
}

#[derive(Clone, Deserialize)]
#[serde(untagged)]
enum RegisterConfig {
    Simple(u16),
    Advanced {
        addr: u16,
        name: String,

        // #[serde(default)] does not work here because of parsing ambiguities
        // https://github.com/serde-rs/serde/issues/368
        // Workaround: Option and unwrap_or()
        data_type: Option<String>,
        scaling: Option<f64>,

        #[serde(default)]
        tags: BTreeMap<String, String>,
    },
}

#[cfg(test)]
mod tests {
    use super::*;
    use std::time::Duration;

    #[test]
    fn test_into_devices_simple() {
        let dc: DevicesConfig = toml::from_str(
            r#"
            [[devices]]
            id = 1
            scan_interval = "1s"
            input_registers = [1, 1234]
            "#,
        )
        .unwrap();

        let mut registers = BTreeMap::new();
        registers.insert(
            1,
            Register {
                name: String::from("input_register_1"),
                tags: BTreeMap::new(),
                data_type: DataType::U16,
                scaling: 1.0,
            },
        );
        registers.insert(
            1234,
            Register {
                name: String::from("input_register_1234"),
                tags: BTreeMap::new(),
                data_type: DataType::U16,
                scaling: 1.0,
            },
        );

        let devices = vec![Device::new(
            1,
            Duration::from_secs(1),
            BTreeMap::new(),
            registers,
        )];
        assert_eq!(dc.into_devices(), devices);
    }

    #[test]
    fn test_into_devices_advanced() {
        let dc: DevicesConfig = toml::from_str(
            r#"
            [[devices]]
            id = 1
            scan_interval = "1s"

            [[devices.input_registers]]
            addr = 1
            name = "foobar"
            data_type = "f32"
            scaling = 8.7
            tags.foo = "bar"

            [[devices.input_registers]]
            addr = 2
            name = "quxbaz"
            "#,
        )
        .unwrap();

        let mut tags = BTreeMap::new();
        tags.insert(String::from("foo"), String::from("bar"));

        let mut registers = BTreeMap::new();
        registers.insert(
            1,
            Register {
                name: String::from("foobar"),
                tags,
                data_type: DataType::F32,
                scaling: 8.7,
            },
        );
        registers.insert(
            2,
            Register {
                name: String::from("quxbaz"),
                tags: BTreeMap::new(),
                data_type: DataType::U16,
                scaling: 1.0,
            },
        );

        let devices = vec![Device::new(
            1,
            Duration::from_secs(1),
            BTreeMap::new(),
            registers,
        )];
        assert_eq!(dc.into_devices(), devices);
    }

    #[test]
    fn test_into_devices_merge_template() {
        let dc: DevicesConfig = toml::from_str(
            r#"
            [templates.foobar]
            scan_interval = "1s"
            tags.template = "template"

            [[devices]]
            template = "foobar"
            id = 1
            tags.device = "device"

            [[devices.input_registers]]
            addr = 1
            name = "quxbaz"
            tags.register = "register"
            "#,
        )
        .unwrap();

        let mut device_tags = BTreeMap::new();
        device_tags.insert(String::from("device"), String::from("device"));
        device_tags.insert(String::from("template"), String::from("template"));

        let mut register_tags = BTreeMap::new();
        register_tags.insert(String::from("register"), String::from("register"));

        let mut registers = BTreeMap::new();
        registers.insert(
            1,
            Register {
                name: String::from("quxbaz"),
                tags: register_tags,
                data_type: DataType::U16,
                scaling: 1.0,
            },
        );

        let devices = vec![Device::new(
            1,
            Duration::from_secs(1),
            device_tags,
            registers,
        )];
        assert_eq!(dc.into_devices(), devices);
    }
}<|MERGE_RESOLUTION|>--- conflicted
+++ resolved
@@ -1,19 +1,14 @@
 use std::collections::BTreeMap;
 use std::fs;
 
-<<<<<<< HEAD
-use crate::sensor::RegisterMap;
-=======
 use crate::device::{DataType, Device, Register};
 use humantime;
 use modbus::tcp::Config as ModbusTcpConfig;
->>>>>>> 5deb8f4c
 use serde::Deserialize;
 
 #[derive(Deserialize)]
 pub struct Config {
-    pub modbus: Option<ModbusConfig>,
-    pub modbus_rtu: Option<ModbusRtuConfig>,
+    pub modbus: ModbusConfig,
     pub influxdb: Option<InfluxDbConfig>,
     pub influxdb2: Option<InfluxDb2Config>,
 
@@ -35,11 +30,6 @@
     pub timeout: String,
 }
 
-<<<<<<< HEAD
-#[derive(Deserialize)]
-pub struct ModbusRtuConfig {
-    pub port: String,
-=======
 impl ModbusConfig {
     pub fn into_modbus_tcp_config(self) -> (String, ModbusTcpConfig) {
         let timeout = humantime::parse_duration(&self.timeout).unwrap();
@@ -54,7 +44,6 @@
             },
         )
     }
->>>>>>> 5deb8f4c
 }
 
 #[derive(Deserialize)]
